--- conflicted
+++ resolved
@@ -1,10 +1,6 @@
 {
   "name": "@fgv/ts-utils",
-<<<<<<< HEAD
-  "version": "1.2.0-alpha.3",
-=======
-  "version": "1.2.1",
->>>>>>> 65e5c0f6
+  "version": "1.2.1-alpha.3",
   "description": "Assorted Typescript Utilities",
   "main": "dist/index.js",
   "scripts": {
