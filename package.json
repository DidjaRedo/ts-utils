{
  "name": "@fgv/ts-utils",
<<<<<<< HEAD
  "version": "1.2.0-alpha.2",
=======
  "version": "1.1.2",
>>>>>>> 1939bab9
  "description": "Assorted Typescript Utilities",
  "main": "dist/index.js",
  "scripts": {
    "prepublishOnly": "echo 'Do not publish from this folder'; exit 1",
    "build": "rimraf dist && tsc && ./prep.sh",
    "clean": "rimraf dist",
    "test": "jest",
    "test-handles": "jest --runInBand --detectOpenHandles",
    "clean-jest": "jest --clear-cache",
    "coverage": "jest --coverage",
    "lint": "eslint src test/unit --ext .ts",
    "fixlint": "eslint src test/unit --ext .ts --fix"
  },
  "repository": {
    "type": "git",
    "url": "git+https://github.com/DidjaRedo/ts-utils.git"
  },
  "keywords": [
    "typescript",
    "json"
  ],
  "author": "Erik Fortune",
  "license": "MIT",
  "bugs": {
    "url": "https://github.com/DidjaRedo/ts-utils/issues"
  },
  "homepage": "https://github.com/DidjaRedo/ts-utils#readme",
  "devDependencies": {
    "@types/jest": "^26.0.20",
    "@types/luxon": "^1.25.1",
    "@types/mustache": "^4.1.1",
    "@types/node": "^15.0.1",
    "@typescript-eslint/eslint-plugin": "^4.14.1",
    "@typescript-eslint/parser": "^4.14.1",
    "eslint": "^7.18.0",
    "eslint-config-standard": "^16.0.2",
    "eslint-plugin-import": "^2.22.1",
    "eslint-plugin-node": "^11.1.0",
    "eslint-plugin-promise": "^4.3.1",
    "eslint-plugin-standard": "^5.0.0",
    "jest": "^26.6.3",
    "jest-extended": "^0.11.5",
    "jest-matcher-utils": "^26.6.2",
    "rimraf": "^3.0.2",
    "ts-jest": "^26.4.4",
    "ts-node": "^9.1.1",
    "typescript": "^4.1.3"
  },
  "dependencies": {
    "csv-parse": "^4.15.0",
    "luxon": "^1.25.0",
    "mustache": "^4.0.1"
  }
}<|MERGE_RESOLUTION|>--- conflicted
+++ resolved
@@ -1,10 +1,6 @@
 {
   "name": "@fgv/ts-utils",
-<<<<<<< HEAD
-  "version": "1.2.0-alpha.2",
-=======
-  "version": "1.1.2",
->>>>>>> 1939bab9
+  "version": "1.2.0-alpha.3",
   "description": "Assorted Typescript Utilities",
   "main": "dist/index.js",
   "scripts": {
